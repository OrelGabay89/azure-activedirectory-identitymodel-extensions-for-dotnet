--- conflicted
+++ resolved
@@ -298,13 +298,6 @@
                 uint dwMagic = GetMagicValue(Crv, usePrivateKey);
                 uint cbKey = GetKeyByteCount(Crv);
                 byte[] keyBlob;
-<<<<<<< HEAD
-                if (usePrivateKey)
-                    keyBlob = new byte[3 * cbKey + 2 * Marshal.SizeOf<uint>()];
-                else
-                    keyBlob = new byte[2 * cbKey + 2 * Marshal.SizeOf<uint>()];
-
-=======
 #if NET45
                 if (usePrivateKey)
                     keyBlob = new byte[3 * cbKey + 2 * Marshal.SizeOf(typeof(uint))];
@@ -316,7 +309,6 @@
                  else
                      keyBlob = new byte[2 * cbKey + 2 * Marshal.SizeOf<uint>()];
 #endif
->>>>>>> b07c9574
                 keyBlobHandle = GCHandle.Alloc(keyBlob, GCHandleType.Pinned);
                 IntPtr keyBlobPtr = keyBlobHandle.AddrOfPinnedObject();
                 byte[] x = Base64UrlEncoder.DecodeBytes(X);
